--- conflicted
+++ resolved
@@ -22,7 +22,7 @@
 
 class APIClient:
     """Lightweight client focused solely on API communication"""
-<<<<<<< HEAD
+
     # Remove the generic WORKER_ENDPOINT since we're now going direct
     DEFAULT_COST = 100
     DEFAULT_TIMEOUT = 4
@@ -33,33 +33,6 @@
         self.server_url = server_url
         self.endpoint_api_key = endpoint_api_key
     
-=======
-
-    # Remove the generic WORKER_ENDPOINT since we're now going direct
-    DEFAULT_COST = 100
-    DEFAULT_TIMEOUT = 4
-
-    def __init__(
-        self, endpoint_group_name: str, api_key: str, server_url: str, instance: str
-    ):
-        self.endpoint_group_name = endpoint_group_name
-        self.api_key = api_key
-        self.server_url = server_url
-        self.instance = instance
-        self.endpoint_api_key = self._get_endpoint_api_key()
-
-    def _get_endpoint_api_key(self) -> Optional[str]:
-        """Get the endpoint API key"""
-        endpoint_api_key = Endpoint.get_endpoint_api_key(
-            endpoint_name=self.endpoint_group_name,
-            account_api_key=self.api_key,
-            instance=self.instance,
-        )
-        if not endpoint_api_key:
-            log.error(f"Failed to get API key for endpoint {self.endpoint_group_name}")
-        return endpoint_api_key
-
->>>>>>> be2aafdb
     def _get_worker_url(self, cost: int = DEFAULT_COST) -> Dict[str, Any]:
         """Get worker URL and auth data from routing service"""
         if not self.endpoint_api_key:
@@ -578,11 +551,8 @@
             endpoint_group_name=args.endpoint_group_name,
             api_key=args.api_key,
             server_url=args.server_url,
-<<<<<<< HEAD
-            endpoint_api_key=endpoint_api_key
-=======
+            endpoint_api_key=endpoint_api_key,
             instance=args.instance,
->>>>>>> be2aafdb
         )
 
         # Create tool manager and demo (passing the model parameter)
